<<<<<<< HEAD
<!DOCTYPE html>
<html lang="en">
<head>
    <meta charset="UTF-8">
    <meta name="viewport" content="width=device-width, initial-scale=1.0">
    <title>MR NASA - Smart City Planning Platform</title>
    <link rel="stylesheet" href="./styles/styles.css">
</head>
<body>
    <header>
        <div class="logo">MR NASA</div>
        <button class="login-btn" onclick="openModal()">Login</button>
    </header>
    <div class="container">
        <div class="hero-section">
            <h1>Welcome to MR NASA</h1>
            <p class="subtitle">Smart City Planning Made Simple</p>
            <p class="description">
                MR NASA is a professional urban planning platform designed for city planners, developers, and municipalities. Our solution leverages advanced analytics to evaluate geographical, environmental, and infrastructural data, enabling informed decisions for construction and development projects.
            </p>
            <p class="description">
                From residential neighborhoods to healthcare facilities, utilities, and commercial spaces, MR NASA delivers comprehensive suitability assessments. Criteria include terrain analysis, accessibility, environmental impact, proximity to essential services, and regulatory compliance—empowering sustainable and efficient city growth.
            </p>
            <div class="features">
                <div class="feature-card">
                    <div class="feature-icon">🏠</div>
                    <div class="feature-title">Residential Planning</div>
                    <p class="feature-text">Pinpoint optimal locations for housing developments, factoring in accessibility, infrastructure, and quality of life.</p>
                </div>
                <div class="feature-card">
                    <div class="feature-icon">🏥</div>
                    <div class="feature-title">Hospital Suitability</div>
                    <p class="feature-text">Assess sites for healthcare facilities based on population needs, emergency access, and supporting infrastructure.</p>
                </div>
                <div class="feature-card">
                    <div class="feature-icon">⚡</div>
                    <div class="feature-title">Utility Assessment</div>
                    <p class="feature-text">Identify strategic locations for utilities such as power plants and water treatment, ensuring reliability and efficiency.</p>
                </div>
                <div class="feature-card">
                    <div class="feature-icon">🏢</div>
                    <div class="feature-title">Commercial Zones</div>
                    <p class="feature-text">Analyze commercial districts for optimal business placement and economic impact.</p>
                </div>
            </div>
            <div class="cta-section">
                <button class="cta-btn" onclick="openModal()">Get Started</button>
            </div>
        </div>
    </div>
    <div class="modal" id="loginModal">
        <div class="modal-content">
            <h2>Login to MR NASA</h2>
            <form onsubmit="handleLogin(event)">
                <div class="form-group">
                    <label for="username">Username</label>
                    <input type="text" id="username" required autocomplete="username">
                </div>
                <div class="form-group">
                    <label for="password">Password</label>
                    <input type="password" id="password" required autocomplete="current-password">
                </div>
                <div class="modal-buttons">
                    <button type="button" class="modal-btn btn-cancel" onclick="closeModal()">Cancel</button>
                    <button type="submit" class="modal-btn btn-submit">Login</button>
                </div>
            </form>
        </div>
    </div>
 <script src="./scripts/scripts.js"></script>
</body>
</html>
=======
bvcgfddxgf
>>>>>>> 52eddb44
<|MERGE_RESOLUTION|>--- conflicted
+++ resolved
@@ -1,4 +1,3 @@
-<<<<<<< HEAD
 <!DOCTYPE html>
 <html lang="en">
 <head>
@@ -70,7 +69,4 @@
     </div>
  <script src="./scripts/scripts.js"></script>
 </body>
-</html>
-=======
-bvcgfddxgf
->>>>>>> 52eddb44
+</html>